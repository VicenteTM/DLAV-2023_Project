--- conflicted
+++ resolved
@@ -104,15 +104,10 @@
 
 ## Webcam
 
-<<<<<<< HEAD
-You can use the webcam as input by using the `--webcam` argument. By default the `--z_max` is set to 10 while using the webcam and the `--long-edge` is set to 144. If multiple webcams are plugged in you can choose between them using `--camera`, for instance to use the second camera you can add `--camera 1`.
-For example, the following command :
-=======
 You can use the webcam as input by using the `--webcam` argument. By default the `--z_max` is set to 10 while using the webcam and the `--long_edge` is set to 144. If multiple webcams are plugged in you can choose between them using `--camera`, for instance to use the second camera you can add `--camera 1`.
 we can see a few examples below, obtained we the following commands :
 
 For the first and last visualization:
->>>>>>> 4016a7f0
 ```
 python -m monoloco.run predict \
 --webcam \
