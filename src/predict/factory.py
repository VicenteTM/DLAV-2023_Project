
import json
import os
from openpifpaf import show
from visuals.printer import Printer


def factory_for_gt(im_size, name=None, path_gt=None):
    """Look for ground-truth annotations file and define calibration matrix based on image size """

    try:
        with open(path_gt, 'r') as f:
            dic_names = json.load(f)
        print('-' * 120 + "\nGround-truth file opened")
    except (FileNotFoundError, TypeError):
        print('-' * 120 + "\nGround-truth file not found")
        dic_names = {}

    try:
        kk = dic_names[name]['K']
        dic_gt = dic_names[name]
        print("Matched ground-truth file!")
    except KeyError:
        dic_gt = None
        x_factor = im_size[0] / 1600
        y_factor = im_size[1] / 900
        pixel_factor = (x_factor + y_factor) / 2
        if im_size[0] / im_size[1] > 2.5:
            kk = [[718.3351, 0., 600.3891], [0., 718.3351, 181.5122], [0., 0., 1.]]  # Kitti calibration
        else:
            kk = [[1266.4 * pixel_factor, 0., 816.27 * x_factor],
                  [0, 1266.4 * pixel_factor, 491.5 * y_factor],
                  [0., 0., 1.]]  # nuScenes calibration

        print("Using a standard calibration matrix...")

    return kk, dic_gt


def factory_outputs(args, images_outputs, output_path, pifpaf_outputs, monoloco_outputs=None, kk=None):
    """Output json files or images according to the choice"""

    # Save json file
    if 'pifpaf' in args.networks:
        keypoint_sets, scores, pifpaf_out = pifpaf_outputs[:]

        # Visualizer
        keypoint_painter = show.KeypointPainter(show_box=True)
        skeleton_painter = show.KeypointPainter(show_box=False, color_connections=True,
                                                markersize=1, linewidth=4)

        if 'json' in args.output_types and keypoint_sets.size > 0:
            with open(output_path + '.pifpaf.json', 'w') as f:
                json.dump(pifpaf_out, f)

        if 'keypoints' in args.output_types:
            with show.image_canvas(images_outputs[0],
                                   output_path + '.keypoints.png',
                                   show=args.show,
                                   fig_width=args.figure_width,
                                   dpi_factor=args.dpi_factor) as ax:
                keypoint_painter.keypoints(ax, keypoint_sets)

        if 'skeleton' in args.output_types:
            with show.image_canvas(images_outputs[0],
                                   output_path + '.skeleton.png',
                                   show=args.show,
                                   fig_width=args.figure_width,
                                   dpi_factor=args.dpi_factor) as ax:
                skeleton_painter.keypoints(ax, keypoint_sets, scores=scores)

    if 'monoloco' in args.networks:
        if any((xx in args.output_types for xx in ['front', 'bird', 'combined'])):
            epistemic = False
            if args.n_dropout > 0:
                epistemic = True

<<<<<<< HEAD
            if monoloco_outputs['boxes']:  # Only print in case of detections
                printer = Printer(images_outputs[1], output_path, monoloco_outputs, kk, output_types=args.output_types,
=======
            if dic_out['boxes']:  # Only print in case of detections
                printer = Printer(images_outputs[1], output_path, kk, output_types=args.output_types,
>>>>>>> 0207a54a
                                  show=args.show, z_max=args.z_max, epistemic=epistemic)
                figures, axes = printer.factory_axes()
                printer.draw(figures, axes, dic_out)

        if 'json' in args.output_types:
            with open(os.path.join(output_path + '.monoloco.json'), 'w') as ff:
                json.dump(monoloco_outputs, ff)<|MERGE_RESOLUTION|>--- conflicted
+++ resolved
@@ -37,7 +37,7 @@
     return kk, dic_gt
 
 
-def factory_outputs(args, images_outputs, output_path, pifpaf_outputs, monoloco_outputs=None, kk=None):
+def factory_outputs(args, images_outputs, output_path, pifpaf_outputs, dic_out=None, kk=None):
     """Output json files or images according to the choice"""
 
     # Save json file
@@ -75,17 +75,12 @@
             if args.n_dropout > 0:
                 epistemic = True
 
-<<<<<<< HEAD
-            if monoloco_outputs['boxes']:  # Only print in case of detections
-                printer = Printer(images_outputs[1], output_path, monoloco_outputs, kk, output_types=args.output_types,
-=======
             if dic_out['boxes']:  # Only print in case of detections
                 printer = Printer(images_outputs[1], output_path, kk, output_types=args.output_types,
->>>>>>> 0207a54a
                                   show=args.show, z_max=args.z_max, epistemic=epistemic)
                 figures, axes = printer.factory_axes()
                 printer.draw(figures, axes, dic_out)
 
         if 'json' in args.output_types:
             with open(os.path.join(output_path + '.monoloco.json'), 'w') as ff:
-                json.dump(monoloco_outputs, ff)+                json.dump(dic_out, ff)