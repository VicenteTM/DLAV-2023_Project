# pylint: disable=too-many-statements

"""
Training and evaluation of a neural network that, given 2D joints, estimates:
- 3D localization and confidence intervals
- Orientation
- Bounding box dimensions
"""

import copy
import os
import datetime
import logging
from collections import defaultdict
import sys
import time
from itertools import chain

try:
    import matplotlib.pyplot as plt
except ImportError:
    plt = None

import torch
from torch.utils.data import DataLoader
from torch.optim import lr_scheduler

from .. import __version__
from .datasets import KeypointsDataset
from .losses import CompositeLoss, MultiTaskLoss, AutoTuneMultiTaskLoss
from ..network import extract_outputs_xyd, extract_labels, extract_outputs_hwl
from ..network.architectures import MonoLocoPPModel, MonStereoModel
from ..utils import set_logger


class Trainer:
    # Constants
    VAL_BS = 10000

    tasks = ('d', 'x', 'y', 'h', 'w', 'l', 'ori', 'aux')
    val_task = 'd'
    lambdas = (1, 1, 1, 1, 1, 1, 1, 1)
    # lambdas = (0, 0, 0, 0, 0, 0, 1, 0)
    clusters = ['10', '20', '30', '40']
    input_size = dict(mono=34, stereo=68)
    output_size = dict(mono=9, stereo=10)
    dir_figures = os.path.join('figures', 'losses')

    def __init__(self, args):
        """
        Initialize directories, load the data and parameters for the training
        """

        assert os.path.exists(args.joints), "Input file not found"
        self.mode = args.mode
        self.joints = args.joints
        self.num_epochs = args.epochs
        self.no_save = args.no_save
        self.print_loss = args.print_loss
        self.lr = args.lr
        self.sched_step = args.sched_step
        self.sched_gamma = args.sched_gamma
        self.hidden_size = args.hidden_size
        self.n_stage = args.n_stage
        self.r_seed = args.r_seed
        self.auto_tune_mtl = args.auto_tune_mtl

        # Select path out
        if args.out:
            self.path_out = args.out  # full path without extension
            dir_out, _ = os.path.split(self.path_out)
        else:
            dir_out = os.path.join('data', 'outputs')
            name = 'monoloco_pp' if self.mode == 'mono' else 'monstereo'
            now = datetime.datetime.now()
            now_time = now.strftime("%Y%m%d-%H%M")[2:]
            name_out = name + '-' + now_time + '.pkl'
            self.path_out = os.path.join(dir_out, name_out)
        assert os.path.exists(dir_out), "Directory to save the model not found"
        print(self.path_out)
        # Select the device
        use_cuda = torch.cuda.is_available()
        self.device = torch.device("cuda" if use_cuda else "cpu")
        print('Device: ', self.device)
        torch.manual_seed(self.r_seed)
        if use_cuda:
            torch.cuda.manual_seed(self.r_seed)

        # Remove auxiliary task if monocular
        if self.mode == 'mono' and self.tasks[-1] == 'aux':
            self.tasks = self.tasks[:-1]
            self.lambdas = self.lambdas[:-1]

        self.tasks_2 = ('d', 'x', 'y')
        self.tasks_1 = ('w', 'l', 'h')
        losses_tr_2, losses_val_2 = CompositeLoss(self.tasks_2)()
        losses_tr_1, losses_val_1 = CompositeLoss(self.tasks_1)()
<<<<<<< HEAD
        self.loss_2 = MultiTaskLoss(losses_tr_2, losses_val_2, (1, 1, 1), self.tasks_2)
=======
        self.loss_2 = MultiTaskLoss(losses_tr_2, losses_val_2, (1, 1, 1, 1), self.tasks_2)
>>>>>>> bbcfbf0b
        self.loss_1 = MultiTaskLoss(losses_tr_1, losses_val_1, (1, 1, 1), self.tasks_1)
        self.loss_2.to(self.device)
        self.loss_1.to(self.device)
        # Dataloader
        self.dataloaders = {phase: DataLoader(KeypointsDataset(self.joints, phase=phase),
                                              batch_size=args.bs, shuffle=True) for phase in ['train', 'val']}

        self.dataset_sizes = {phase: len(KeypointsDataset(self.joints, phase=phase))
                              for phase in ['train', 'val']}
        self.dataset_version = KeypointsDataset(self.joints, phase='train').get_version()

        self._set_logger(args)

        # Define the model
        self.logger.info('Sizes of the dataset: {}'.format(self.dataset_sizes))
        print(">>> creating model")
        model = MonoLocoPPModel if self.mode == 'mono' else MonStereoModel

        self.model_2 = model(
            input_size=self.input_size[self.mode],
            output_size=4,
            linear_size=args.hidden_size,
            p_dropout=args.dropout,
            num_stage=self.n_stage,
            device=self.device,
        )
        self.model_1 = model(
            input_size=self.input_size[self.mode],
            output_size=3,
            linear_size=args.hidden_size,
            p_dropout=args.dropout,
            num_stage=self.n_stage,
            device=self.device,
        )

        self.model_2.to(self.device)
        self.model_1.to(self.device)

        print(">>> model params: {:.3f}M".format(sum(p.numel() for p in self.model_2.parameters()) / 1000000.0))
        print(">>> loss params: {}".format(sum(p.numel() for p in self.loss_2.parameters())))

        # Optimizer and scheduler
        all_params = chain(self.model_2.parameters(), self.loss_2.parameters())
        self.optimizer = torch.optim.Adam(params=all_params, lr=args.lr)
        self.scheduler = lr_scheduler.ReduceLROnPlateau(self.optimizer, 'min')
        self.scheduler = lr_scheduler.StepLR(self.optimizer, step_size=self.sched_step, gamma=self.sched_gamma)

    def train(self):
        since = time.time()
        best_model_wts_2 = copy.deepcopy(self.model_2.state_dict())
        best_model_wts_1 = copy.deepcopy(self.model_1.state_dict())
        best_acc = 1e6
        best_training_acc = 1e6
        best_epoch = 0
        epoch_losses = defaultdict(lambda: defaultdict(list))
        for epoch in range(self.num_epochs):
            running_loss = defaultdict(lambda: defaultdict(int))

            # Each epoch has a training and validation phase
            for phase in ['train', 'val']:
                if phase == 'train':
                    self.model_2.train()
                    # self.model_1.train()
                else:
                    self.model_2.eval()
                    # self.model_1.eval()

                for inputs, labels, _, _ in self.dataloaders[phase]:
                    inputs = inputs.to(self.device)
                    labels = labels.to(self.device)
                    with torch.set_grad_enabled(phase == 'train'):
                        if phase == 'train':
                            self.optimizer.zero_grad()
                            outputs = self.model_2(inputs)
                            loss, _ = self.loss_2(outputs, labels, phase=phase)
                            loss.backward()
                            torch.nn.utils.clip_grad_norm_(self.model_2.parameters(), 3)
                            self.optimizer.step()
                            self.scheduler.step()

                        else:
                            outputs = self.model_2(inputs)
                        with torch.no_grad():
                            loss_eval, loss_values_eval = self.loss_2(outputs, labels, phase='val')
                            self.epoch_logs(phase, loss_eval, loss_values_eval, inputs, running_loss)

            self.cout_values(epoch, epoch_losses, running_loss)

            # deep copy the model

            if epoch_losses['val'][self.val_task][-1] < best_acc:
                best_acc = epoch_losses['val'][self.val_task][-1]
                best_training_acc = epoch_losses['train']['all'][-1]
                best_epoch = epoch
                best_model_wts_2 = copy.deepcopy(self.model_2.state_dict())

        time_elapsed = time.time() - since
        print('\n\n' + '-' * 120)
        self.logger.info('Training:\nTraining complete in {:.0f}m {:.0f}s'
                         .format(time_elapsed // 60, time_elapsed % 60))
        self.logger.info('Best training Accuracy: {:.3f}'.format(best_training_acc))
        self.logger.info('Best validation Accuracy for {}: {:.3f}'.format(self.val_task, best_acc))
        self.logger.info('Saved weights of the model at epoch: {}'.format(best_epoch))

        self._print_losses(epoch_losses)

        # load best model weights
        self.model_2.load_state_dict(best_model_wts_2)
        return best_epoch

    def epoch_logs(self, phase, loss, loss_values, inputs, running_loss):

        running_loss[phase]['all'] += loss.item() * inputs.size(0)
        tasks = self.tasks[:3]
        for i, task in enumerate(tasks):
            running_loss[phase][task] += loss_values[i].item() * inputs.size(0)

    def evaluate(self, load=False, model=None, debug=False):

        # To load a model instead of using the trained one
        if load:
            self.model_2.load_state_dict(torch.load(model, map_location=lambda storage, loc: storage))

        # Average distance on training and test set after unnormalizing
        tasks = self.tasks[:3]
        self.model_2.eval()
        dic_err = defaultdict(lambda: defaultdict(lambda: defaultdict(lambda: 0)))  # initialized to zero
        dic_err['val']['sigmas'] = [0.] * len(tasks)
        dataset = KeypointsDataset(self.joints, phase='val')
        size_eval = len(dataset)
        start = 0
        with torch.no_grad():
            for end in range(self.VAL_BS, size_eval + self.VAL_BS, self.VAL_BS):
                end = end if end < size_eval else size_eval
                inputs, labels, _, _ = dataset[start:end]
                start = end
                inputs = inputs.to(self.device)
                labels = labels.to(self.device)

                # Debug plot for input-output distributions
                if debug:
                    debug_plots(inputs, labels)
                    sys.exit()

                # Forward pass
                outputs = self.model_2(inputs)
                self.compute_stats(outputs, labels, dic_err['val'], size_eval, clst='all')

            self.cout_stats(dic_err['val'], size_eval, clst='all')
            # Evaluate performances on different clusters and save statistics
            for clst in self.clusters:
                inputs, labels, size_eval = dataset.get_cluster_annotations(clst)
                inputs, labels = inputs.to(self.device), labels.to(self.device)

                # Forward pass on each cluster
                outputs = self.model_2(inputs)
                self.compute_stats(outputs, labels, dic_err['val'], size_eval, clst=clst)
                self.cout_stats(dic_err['val'], size_eval, clst=clst)

        # Save the model and the results
        if not (self.no_save or load):
            torch.save(self.model_2.state_dict(), self.path_model)
            print('-' * 120)
            self.logger.info("\nmodel saved: {} \n".format(self.path_model))
        else:
            self.logger.info("\nmodel not saved\n")

        return dic_err, self.model_2

    def compute_stats(self, outputs, labels, dic_err, size_eval, clst):
        """Compute mean, bi and max of torch tensors"""

        _, loss_values = self.loss_2(outputs, labels, phase='val')
        rel_frac = outputs.size(0) / size_eval

        for idx, task in enumerate(self.tasks_2):
            dic_err[clst][task] += float(loss_values[idx].item()) * (outputs.size(0) / size_eval)

        # Distance
        errs = torch.abs(extract_outputs_xyd(outputs)['d'] - extract_labels(labels)['d'])
        assert rel_frac > 0.99, "Variance of errors not supported with partial evaluation"

        # Uncertainty
        bis = extract_outputs_xyd(outputs)['bi'].cpu()
        bi = float(torch.mean(bis).item())
        bi_perc = float(torch.sum(errs <= bis)) / errs.shape[0]
        dic_err[clst]['bi'] += bi * rel_frac
        dic_err[clst]['bi%'] += bi_perc * rel_frac
        dic_err[clst]['std'] = errs.std()

        # (Don't) Save auxiliary task results
        if self.mode == 'mono':
            dic_err[clst]['aux'] = 0
            dic_err['sigmas'].append(0)
        else:
            acc_aux = get_accuracy(extract_outputs_xyd(outputs)['aux'], extract_labels(labels)['aux'])
            dic_err[clst]['aux'] += acc_aux * rel_frac

        if self.auto_tune_mtl:
            assert len(loss_values) == 2 * len(self.tasks)
            for i, _ in enumerate(self.tasks):
                dic_err['sigmas'][i] += float(loss_values[len(self.tasks_1) + i + 1].item()) * rel_frac

    def cout_stats(self, dic_err, size_eval, clst):
        if clst == 'all':
            print('-' * 120)
            self.logger.info("Evaluation, val set: \nAv. dist D: {:.2f} m with bi {:.2f} ({:.1f}%), \n"
                             "X: {:.1f} cm,  Y: {:.1f} cm \nOri: {:.1f}  "
                             "\n H: {:.1f} cm, W: {:.1f} cm, L: {:.1f} cm"
                             "\nAuxiliary Task: {:.1f} %, "
                             .format(dic_err[clst]['d'], dic_err[clst]['bi'], dic_err[clst]['bi%'] * 100,
                                     dic_err[clst]['x'] * 100, dic_err[clst]['y'] * 100,
                                     dic_err[clst]['ori'], dic_err[clst]['h'] * 100, dic_err[clst]['w'] * 100,
                                     dic_err[clst]['l'] * 100, dic_err[clst]['aux'] * 100))
            if self.auto_tune_mtl:
                self.logger.info("Sigmas: Z: {:.2f}, X: {:.2f}, Y:{:.2f}, H: {:.2f}, W: {:.2f}, L: {:.2f}, ORI: {:.2f}"
                                 " AUX:{:.2f}\n"
                                 .format(*dic_err['sigmas']))
        else:
            self.logger.info("Val err clust {} --> D:{:.2f}m,  bi:{:.2f} ({:.1f}%), STD:{:.1f}m   X:{:.1f} Y:{:.1f}  "
                             "Ori:{:.1f}d,   H: {:.0f} W: {:.0f} L:{:.0f}  for {} pp. "
                             .format(clst, dic_err[clst]['d'], dic_err[clst]['bi'], dic_err[clst]['bi%'] * 100,
                                     dic_err[clst]['std'], dic_err[clst]['x'] * 100, dic_err[clst]['y'] * 100,
                                     dic_err[clst]['ori'], dic_err[clst]['h'] * 100, dic_err[clst]['w'] * 100,
                                     dic_err[clst]['l'] * 100, size_eval))

    def cout_values(self, epoch, epoch_losses, running_loss):

        string = '\r' + '{:.0f} '
        format_list = [epoch]
        for phase in running_loss:
            string = string + phase[0:1].upper() + ':'
            for el in running_loss['train']:
                loss = running_loss[phase][el] / self.dataset_sizes[phase]
                epoch_losses[phase][el].append(loss)
                if el == 'all':
                    string = string + ':{:.1f}  '
                    format_list.append(loss)
                elif el in ('ori', 'aux'):
                    string = string + el + ':{:.1f}  '
                    format_list.append(loss)
                else:
                    string = string + el + ':{:.0f}  '
                    format_list.append(loss * 100)

        if epoch % 10 == 0:
            print(string.format(*format_list))

    def _print_losses(self, epoch_losses):
        if not self.print_loss:
            return
        os.makedirs(self.dir_figures, exist_ok=True)

        if plt is None:
            raise Exception('please install matplotlib')

        for idx, phase in enumerate(epoch_losses):
            for idx_2, el in enumerate(epoch_losses['train']):
                plt.figure(idx + idx_2)
                plt.title(phase + '_' + el)
                plt.xlabel('epochs')
                plt.plot(epoch_losses[phase][el][10:], label='{} Loss: {}'.format(phase, el))
                plt.savefig(os.path.join(self.dir_figures, '{}_loss_{}.png'.format(phase, el)))
                plt.close()

    def _set_logger(self, args):
        if self.no_save:
            logging.basicConfig(level=logging.INFO)
            self.logger = logging.getLogger(__name__)
        else:
            self.path_model = self.path_out
            print(self.path_model)
            self.logger = set_logger(os.path.splitext(self.path_out)[0])  # remove .pkl
            self.logger.info(  # pylint: disable=logging-fstring-interpolation
                f'\nVERSION: {__version__}\n'
                f'\nINPUT_FILE: {args.joints}'
                f'\nInput file version: {self.dataset_version}'
                f'\nTorch version: {torch.__version__}\n'
                f'\nTraining arguments:'
                f'\nmode: {self.mode} \nlearning rate: {args.lr} \nbatch_size: {args.bs}'
                f'\nepochs: {args.epochs} \ndropout: {args.dropout} '
                f'\nscheduler step: {args.sched_step} \nscheduler gamma: {args.sched_gamma} '
                f'\ninput_size: {self.input_size[self.mode]} \noutput_size: {self.output_size[self.mode]} '
                f'\nhidden_size: {args.hidden_size}'
                f' \nn_stages: {args.n_stage} \n r_seed: {args.r_seed} \nlambdas: {self.lambdas}'
            )


def debug_plots(inputs, labels):
    inputs_shoulder = inputs.cpu().numpy()[:, 5]
    inputs_hip = inputs.cpu().numpy()[:, 11]
    labels = labels.cpu().numpy()
    heights = inputs_hip - inputs_shoulder
    plt.figure(1)
    plt.hist(heights, bins='auto')
    plt.show()
    plt.figure(2)
    plt.hist(labels, bins='auto')
    plt.show()


def get_accuracy(outputs, labels):
    """From Binary cross entropy outputs to accuracy"""

    mask = outputs >= 0.5
    accuracy = 1. - torch.mean(torch.abs(mask.float() - labels)).item()
    return accuracy<|MERGE_RESOLUTION|>--- conflicted
+++ resolved
@@ -95,11 +95,7 @@
         self.tasks_1 = ('w', 'l', 'h')
         losses_tr_2, losses_val_2 = CompositeLoss(self.tasks_2)()
         losses_tr_1, losses_val_1 = CompositeLoss(self.tasks_1)()
-<<<<<<< HEAD
-        self.loss_2 = MultiTaskLoss(losses_tr_2, losses_val_2, (1, 1, 1), self.tasks_2)
-=======
         self.loss_2 = MultiTaskLoss(losses_tr_2, losses_val_2, (1, 1, 1, 1), self.tasks_2)
->>>>>>> bbcfbf0b
         self.loss_1 = MultiTaskLoss(losses_tr_1, losses_val_1, (1, 1, 1), self.tasks_1)
         self.loss_2.to(self.device)
         self.loss_1.to(self.device)
