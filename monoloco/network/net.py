--- conflicted
+++ resolved
@@ -15,15 +15,9 @@
 from ..utils import get_iou_matches, reorder_matches, get_keypoints, pixel_to_camera, xyz_from_distance,  \
     mask_joint_disparity
 from .process import preprocess_monstereo, preprocess_monoloco, extract_outputs, extract_outputs_mono,\
-<<<<<<< HEAD
-    filter_outputs, cluster_outputs, unnormalize_bi
-from ..activity import social_interactions, is_raising_hand
-from .architectures import MonolocoModel, MonStereoModel
-=======
     filter_outputs, cluster_outputs, unnormalize_bi, laplace_sampling
 from ..activity import social_interactions
 from .architectures import MonolocoModel, LocoModel
->>>>>>> e34f68f5
 
 
 class Loco:
