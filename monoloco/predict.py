# pylint: disable=too-many-statements, too-many-branches, undefined-loop-variable

"""
Adapted from https://github.com/openpifpaf/openpifpaf/blob/main/openpifpaf/predict.py,
which is: 'Copyright 2019-2021 by Sven Kreiss and contributors. All rights reserved.'
and licensed under GNU AGPLv3
"""

import os
import glob
import json
import copy
import logging
from collections import defaultdict


import torch
import PIL
import openpifpaf
import openpifpaf.datasets as datasets
from openpifpaf.predict import processor_factory, preprocess_factory
from openpifpaf import decoder, network, visualizer, show, logger
try:
    import gdown
    DOWNLOAD = copy.copy(gdown.download)
except ImportError:
    DOWNLOAD = None
from .visuals.printer import Printer
from .network import Loco
from .network.process import factory_for_gt, preprocess_pifpaf
from .activity import show_activities

LOG = logging.getLogger(__name__)

OPENPIFPAF_MODEL = 'https://drive.google.com/uc?id=1b408ockhh29OLAED8Tysd2yGZOo0N_SQ'
MONOLOCO_MODEL_KI = 'https://drive.google.com/uc?id=1krkB8J9JhgQp4xppmDu-YBRUxZvOs96r'
MONOLOCO_MODEL_NU = 'https://drive.google.com/uc?id=1BKZWJ1rmkg5AF9rmBEfxF1r8s8APwcyC'
MONSTEREO_MODEL = 'https://drive.google.com/uc?id=1xztN07dmp2e_nHI6Lcn103SAzt-Ntg49'


def get_torch_checkpoints_dir():
    if hasattr(torch, 'hub') and hasattr(torch.hub, 'get_dir'):
        # new in pytorch 1.6.0
        base_dir = torch.hub.get_dir()
    elif os.getenv('TORCH_HOME'):
        base_dir = os.getenv('TORCH_HOME')
    elif os.getenv('XDG_CACHE_HOME'):
        base_dir = os.path.join(os.getenv('XDG_CACHE_HOME'), 'torch')
    else:
        base_dir = os.path.expanduser(os.path.join('~', '.cache', 'torch'))
    return os.path.join(base_dir, 'checkpoints')


def download_checkpoints(args):
    torch_dir = get_torch_checkpoints_dir()
<<<<<<< HEAD
    pifpaf_model = os.path.join(
        torch_dir, 'shufflenetv2k30-201104-224654-cocokp-d75ed641.pkl')
=======
    if args.checkpoint is None:
        pifpaf_model = os.path.join(torch_dir, 'shufflenetv2k30-201104-224654-cocokp-d75ed641.pkl')
    else:
        pifpaf_model = args.checkpoint
>>>>>>> e34f68f5
    dic_models = {'keypoints': pifpaf_model}
    if not os.path.exists(pifpaf_model):
        assert DOWNLOAD is not None, "pip install gdown to download pifpaf model, or pass it as --checkpoint"
        LOG.info('Downloading OpenPifPaf model in %s', torch_dir)
        DOWNLOAD(OPENPIFPAF_MODEL, pifpaf_model, quiet=False)

    if args.mode == 'keypoints':
        return dic_models
    if args.model is not None:
        assert os.path.exists(args.model), "Model path not found"
        dic_models[args.mode] = args.model
        return dic_models
    if args.mode == 'stereo':
        assert not args.social_distance, "Social distance not supported in stereo modality"
        path = MONSTEREO_MODEL
        name = 'monstereo-201202-1212.pkl'
    elif args.social_distance or (args.activities and 'social_distance' in args.activities) or args.webcam:
        path = MONOLOCO_MODEL_NU
        name = 'monoloco_pp-201207-1350.pkl'
    else:
        path = MONOLOCO_MODEL_KI
        name = 'monoloco_pp-201203-1424.pkl'

    model = os.path.join(torch_dir, name)
    dic_models[args.mode] = model
    if not os.path.exists(model):
        assert DOWNLOAD is not None, "pip install gdown to download monoloco model, or pass it as --model"
        LOG.info('Downloading model in %s', torch_dir)
        DOWNLOAD(path, model, quiet=False)
    return dic_models


def factory_from_args(args):

    # Data
    if args.glob:
        args.images += glob.glob(args.glob)
    if not args.images:
        raise Exception("no image files given")

    if args.path_gt is None:
        args.show_all = True

    # Models
    dic_models = download_checkpoints(args)
    args.checkpoint = dic_models['keypoints']

    logger.configure(args, LOG)  # logger first

    # Devices
    args.device = torch.device('cpu')
    args.pin_memory = False
    if torch.cuda.is_available():
        args.device = torch.device('cuda')
        args.pin_memory = True
    LOG.debug('neural network device: %s', args.device)

    # Add visualization defaults
    args.figure_width = 10
    args.dpi_factor = 1.0

    if args.mode == 'stereo':
        args.batch_size = 2
        args.images = sorted(args.images)
    else:
        args.batch_size = 1

    # Patch for stereo images with batch_size = 2
    if args.batch_size == 2 and not args.long_edge:
        args.long_edge = 1238
        LOG.info("Long-edge set to %i", args.long_edge)

    # Make default pifpaf argument
    args.force_complete_pose = True
    LOG.info("Force complete pose is active")

    # Configure
    decoder.configure(args)
    network.Factory.configure(args)
    show.configure(args)
    visualizer.configure(args)

    return args, dic_models


def predict(args):

    cnt = 0
    assert args.mode in ('keypoints', 'mono', 'stereo')
    args, dic_models = factory_from_args(args)

    # Load Models
    if args.mode in ('mono', 'stereo'):
        net = Loco(
            model=dic_models[args.mode],
            mode=args.mode,
            device=args.device,
            n_dropout=args.n_dropout,
            p_dropout=args.dropout)

    # data
    processor, pifpaf_model = processor_factory(args)
    preprocess = preprocess_factory(args)

    # data
    data = datasets.ImageList(args.images, preprocess=preprocess)
    if args.mode == 'stereo':
        assert len(
            data.image_paths) % 2 == 0, "Odd number of images in a stereo setting"

    data_loader = torch.utils.data.DataLoader(
        data, batch_size=args.batch_size, shuffle=False,
        pin_memory=False, collate_fn=datasets.collate_images_anns_meta)

    for batch_i, (image_tensors_batch, _, meta_batch) in enumerate(data_loader):
        pred_batch = processor.batch(
            pifpaf_model, image_tensors_batch, device=args.device)

        # unbatch (only for MonStereo)
        for idx, (pred, meta) in enumerate(zip(pred_batch, meta_batch)):
            LOG.info('batch %d: %s', batch_i, meta['file_name'])
            pred = [ann.inverse_transform(meta) for ann in pred]

            # Load image and collect pifpaf results
            if idx == 0:
                with open(meta_batch[0]['file_name'], 'rb') as f:
                    cpu_image = PIL.Image.open(f).convert('RGB')
                pifpaf_outs = {
                    'pred': pred,
                    'left': [ann.json_data() for ann in pred],
                    'image': cpu_image}

                # Set output image name
                if args.output_directory is None:
                    splits = os.path.split(meta['file_name'])
                    output_path = os.path.join(splits[0], 'out_' + splits[1])
                else:
                    file_name = os.path.basename(meta['file_name'])
                    output_path = os.path.join(
                        args.output_directory, 'out_' + file_name)

                im_name = os.path.basename(meta['file_name'])
                print(f'{batch_i} image {im_name} saved as {output_path}')

            # Only for MonStereo
            else:
                pifpaf_outs['right'] = [ann.json_data() for ann in pred]

        # 3D Predictions
        if args.mode != 'keypoints':
            im_size = (cpu_image.size[0], cpu_image.size[1])  # Original
            kk, dic_gt = factory_for_gt(
                im_size, focal_length=args.focal, name=im_name, path_gt=args.path_gt)

            # Preprocess pifpaf outputs and run monoloco
            boxes, keypoints = preprocess_pifpaf(
                pifpaf_outs['left'], im_size, enlarge_boxes=False)

            if args.mode == 'mono':
                LOG.info("Prediction with MonoLoco++")
                dic_out = net.forward(keypoints, kk)
                dic_out = net.post_process(
                    dic_out, boxes, keypoints, kk, dic_gt)
                if args.social_distance or (args.activities and 'social_distance' in args.activities):
                    dic_out = net.social_distance(dic_out, args)
                if args.activities and 'raise_hand' in args.activities:
                    dic_out = net.raising_hand(dic_out, keypoints)

            else:
                LOG.info("Prediction with MonStereo")
<<<<<<< HEAD
                boxes_r, keypoints_r = preprocess_pifpaf(
                    pifpaf_outs['right'], im_size)
=======
                _, keypoints_r = preprocess_pifpaf(pifpaf_outs['right'], im_size)
>>>>>>> e34f68f5
                dic_out = net.forward(keypoints, kk, keypoints_r=keypoints_r)
                dic_out = net.post_process(
                    dic_out, boxes, keypoints, kk, dic_gt)

        else:
            dic_out = defaultdict(list)
            kk = None

        # Outputs
        factory_outputs(args, pifpaf_outs, dic_out, output_path, kk=kk)
        print(f'Image {cnt}\n' + '-' * 120)
        cnt += 1


def factory_outputs(args, pifpaf_outs, dic_out, output_path, kk=None):
    """Output json files or images according to the choice"""

    # Verify conflicting options
    if any((xx in args.output_types for xx in ['front', 'bird', 'multi'])):
        assert args.mode != 'keypoints', "for keypoints please use pifpaf original arguments"
    else:
        assert 'json' in args.output_types or args.mode == 'keypoints', \
            "No output saved, please select one among front, bird, multi, json, or pifpaf arguments"
    if args.social_distance:
        assert args.mode == 'mono', "Social distancing only works with monocular network"

    if args.mode == 'keypoints':
        annotation_painter = openpifpaf.show.AnnotationPainter()
        with openpifpaf.show.image_canvas(pifpaf_outs['image'], output_path) as ax:
            annotation_painter.annotations(ax, pifpaf_outs['pred'])
        return

    if any((xx in args.output_types for xx in ['front', 'bird', 'multi'])):
        LOG.info(output_path)
        if args.activities:
            show_activities(
                args, pifpaf_outs['image'], output_path, pifpaf_outs['left'], dic_out)
        else:
            printer = Printer(pifpaf_outs['image'], output_path, kk, args)
            figures, axes = printer.factory_axes(dic_out)
            printer.draw(figures, axes, pifpaf_outs['image'])

    if 'json' in args.output_types:
        with open(os.path.join(output_path + '.monoloco.json'), 'w') as ff:
<<<<<<< HEAD
            json.dump(dic_out, ff)

    else:
        LOG.info(
            "No output saved, please select one among front, bird, multi, or pifpaf options")
=======
            json.dump(dic_out, ff)
>>>>>>> e34f68f5
<|MERGE_RESOLUTION|>--- conflicted
+++ resolved
@@ -53,15 +53,10 @@
 
 def download_checkpoints(args):
     torch_dir = get_torch_checkpoints_dir()
-<<<<<<< HEAD
-    pifpaf_model = os.path.join(
-        torch_dir, 'shufflenetv2k30-201104-224654-cocokp-d75ed641.pkl')
-=======
     if args.checkpoint is None:
         pifpaf_model = os.path.join(torch_dir, 'shufflenetv2k30-201104-224654-cocokp-d75ed641.pkl')
     else:
         pifpaf_model = args.checkpoint
->>>>>>> e34f68f5
     dic_models = {'keypoints': pifpaf_model}
     if not os.path.exists(pifpaf_model):
         assert DOWNLOAD is not None, "pip install gdown to download pifpaf model, or pass it as --checkpoint"
@@ -232,12 +227,7 @@
 
             else:
                 LOG.info("Prediction with MonStereo")
-<<<<<<< HEAD
-                boxes_r, keypoints_r = preprocess_pifpaf(
-                    pifpaf_outs['right'], im_size)
-=======
                 _, keypoints_r = preprocess_pifpaf(pifpaf_outs['right'], im_size)
->>>>>>> e34f68f5
                 dic_out = net.forward(keypoints, kk, keypoints_r=keypoints_r)
                 dic_out = net.post_process(
                     dic_out, boxes, keypoints, kk, dic_gt)
@@ -282,12 +272,4 @@
 
     if 'json' in args.output_types:
         with open(os.path.join(output_path + '.monoloco.json'), 'w') as ff:
-<<<<<<< HEAD
-            json.dump(dic_out, ff)
-
-    else:
-        LOG.info(
-            "No output saved, please select one among front, bird, multi, or pifpaf options")
-=======
-            json.dump(dic_out, ff)
->>>>>>> e34f68f5
+            json.dump(dic_out, ff)