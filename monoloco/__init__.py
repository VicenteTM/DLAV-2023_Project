--- conflicted
+++ resolved
@@ -1,8 +1,4 @@
 
 """Open implementation of MonoLoco."""
 
-<<<<<<< HEAD
 __version__ = '0.4.3'
-=======
-__version__ = '0.4.2.1'
->>>>>>> e15d24c6
