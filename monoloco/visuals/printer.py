--- conflicted
+++ resolved
@@ -114,12 +114,8 @@
     def factory_axes(self, dic_out):
         """Create axes for figures: front bird multi"""
 
-<<<<<<< HEAD
-        # plt.style.use('dark_background')
-=======
         if self.webcam:
             plt.style.use('dark_background')
->>>>>>> 68c6276c
 
         axes = []
         figures = []
@@ -435,13 +431,8 @@
             xyz_max = pixel_to_camera(uv_max, self.kk, self.z_max)
             x_max = abs(xyz_max[0]) # shortcut to avoid oval circles in case of different kk
             corr = round(float(x_max / 3))
-<<<<<<< HEAD
-            ax.plot([0, x_max], [0, self.z_max], 'k--')
-            ax.plot([0, -x_max], [0, self.z_max], 'k--')
-=======
             ax.plot([0, x_max], [0, self.z_max], line_style)
             ax.plot([0, -x_max], [0, self.z_max], line_style)
->>>>>>> 68c6276c
             ax.set_xlim(-x_max + corr, x_max - corr)
             ax.set_ylim(0, self.z_max + 1)
             ax.set_xlabel("X [m]")
